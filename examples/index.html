--- conflicted
+++ resolved
@@ -175,14 +175,13 @@
             "gizmos_SectionPlanesPlugin_getSnapshot"
         ],
 
-<<<<<<< HEAD
-        "Spinner": [
-            "spinner_custom"
-=======
         "Section Planes": [
             "gizmos_SectionPlanesPlugin",
             "gizmos_SectionPlanesPlugin_getSnapshot"
->>>>>>> 703d348c
+        ],
+
+        "Spinner": [
+            "spinner_custom"
         ]
     };
 
