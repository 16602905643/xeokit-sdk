import {WEBGL_INFO} from "../../../webglInfo.js";

const bigIndicesSupported = WEBGL_INFO.SUPPORTED_EXTENSIONS["OES_element_index_uint"];
const MAX_VERTS = bigIndicesSupported ? 5000000 : 65530;
const MAX_INDICES = MAX_VERTS * 3; // Rough rule-of-thumb

/**
 * @private
 */
class BatchingBuffer {
    constructor() {
        this.maxVerts = MAX_VERTS;
        this.maxIndices = MAX_INDICES;
<<<<<<< HEAD
        this.positions = new Float32Array(MAX_VERTS * 3); // Uncompressed
        this.colors = new Uint8Array(MAX_VERTS * 4); // Compressed
        this.quantizedPositions = new Uint16Array(MAX_VERTS * 3); // Compressed
        this.offsets = new Float32Array(MAX_VERTS * 3); // Compressed
        this.normals = new Int8Array(MAX_VERTS * 3); // Compressed
        this.pickColors = new Uint8Array(MAX_VERTS * 4); // Compressed
        this.flags = new Uint8Array(MAX_VERTS * 4);
        this.flags2 = new Uint8Array(MAX_VERTS * 4);
        this.indices = bigIndicesSupported ? new Uint32Array(MAX_INDICES) : new Uint16Array(MAX_INDICES);
        this.edgeIndices = bigIndicesSupported ? new Uint32Array(MAX_INDICES) : new Uint16Array(MAX_INDICES);
        this.lenPositions = 0;
        this.lenColors = 0;
        this.lenNormals = 0;
        this.lenPickColors = 0;
        this.lenFlags = 0;
        this.lenIndices = 0;
        this.lenEdgeIndices = 0;
=======
        this.positions = []; // Uncompressed
        this.colors = []; // Compressed
        this.quantizedPositions = []; // Compressed
        this.normals = []; // Compressed
        this.pickColors = []; // Compressed
        this.flags = [];
        this.flags2 = [];
        this.indices = [];
        this.edgeIndices = [];
>>>>>>> 289405d4
    }
}

export {BatchingBuffer};<|MERGE_RESOLUTION|>--- conflicted
+++ resolved
@@ -11,26 +11,8 @@
     constructor() {
         this.maxVerts = MAX_VERTS;
         this.maxIndices = MAX_INDICES;
-<<<<<<< HEAD
-        this.positions = new Float32Array(MAX_VERTS * 3); // Uncompressed
-        this.colors = new Uint8Array(MAX_VERTS * 4); // Compressed
-        this.quantizedPositions = new Uint16Array(MAX_VERTS * 3); // Compressed
-        this.offsets = new Float32Array(MAX_VERTS * 3); // Compressed
-        this.normals = new Int8Array(MAX_VERTS * 3); // Compressed
-        this.pickColors = new Uint8Array(MAX_VERTS * 4); // Compressed
-        this.flags = new Uint8Array(MAX_VERTS * 4);
-        this.flags2 = new Uint8Array(MAX_VERTS * 4);
-        this.indices = bigIndicesSupported ? new Uint32Array(MAX_INDICES) : new Uint16Array(MAX_INDICES);
-        this.edgeIndices = bigIndicesSupported ? new Uint32Array(MAX_INDICES) : new Uint16Array(MAX_INDICES);
-        this.lenPositions = 0;
-        this.lenColors = 0;
-        this.lenNormals = 0;
-        this.lenPickColors = 0;
-        this.lenFlags = 0;
-        this.lenIndices = 0;
-        this.lenEdgeIndices = 0;
-=======
         this.positions = []; // Uncompressed
+        this.offsets = [];
         this.colors = []; // Compressed
         this.quantizedPositions = []; // Compressed
         this.normals = []; // Compressed
@@ -39,7 +21,6 @@
         this.flags2 = [];
         this.indices = [];
         this.edgeIndices = [];
->>>>>>> 289405d4
     }
 }
 
